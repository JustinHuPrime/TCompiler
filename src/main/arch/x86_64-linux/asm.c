--- conflicted
+++ resolved
@@ -860,10 +860,9 @@
         break;
       }
       case IO_XOR: {
-<<<<<<< HEAD
-        // arg 0: reg, gp temp, mem temp
-        // arg 1: reg, gp temp, mem temp, const
-        // arg 2: reg, gp temp, mem temp, const
+        // arg 0: gp reg, gp temp, mem temp
+        // arg 1: gp reg, gp temp, mem temp, const
+        // arg 2: gp reg, gp temp, mem temp, const
 
         /* (R|T) (R|T|M) (R|T|M) */
         if ((isGpReg(ir->args[0]) || isGpTemp(ir->args[0])) &&
@@ -1013,12 +1012,6 @@
         } else {
           error(__FILE__, __LINE__, "unhandled arguments to xor");
         }
-=======
-        // arg 0: gp reg, gp temp, mem temp
-        // arg 1: gp reg, gp temp, mem temp, const
-        // arg 2: gp reg, gp temp, mem temp, const
-        // TODO
->>>>>>> d768ac3d
         break;
       }
       case IO_OR: {
