--- conflicted
+++ resolved
@@ -303,11 +303,7 @@
                from->data.keyword.keyword == TK_FLOAT ||
                from->data.keyword.keyword == TK_DOUBLE;
       case TK_BOOL:
-<<<<<<< HEAD
-        return from->data.keyword.keyword == TK_DOUBLE;
-=======
-        return from->kind == TK_DOUBLE;
->>>>>>> 50268323
+        return from->data.keyword.keyword == TK_BOOL;
       default:
         error(__FILE__, __LINE__, "invalid keyword type encountered");
     }
